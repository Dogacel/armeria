--- conflicted
+++ resolved
@@ -200,47 +200,13 @@
                         config.serviceConfigs().stream()
                               .filter(se -> virtualHosts.contains(se.virtualHost()))
                               .collect(toImmutableList());
-<<<<<<< HEAD
-
-                final DocStringSupport docStringSupport = new DocStringSupport(services);
-                ServiceSpecification spec = generate(services);
-                spec = docStringSupport.addDocStrings(spec);
-                spec = exampleSupport.addExamples(spec);
-
-                final List<Version> versions = ImmutableList.copyOf(
-                        Version.getAll(DocService.class.getClassLoader()).values());
-
-                try {
-                    final StringBuilder allSchemas = new StringBuilder();
-
-                    for (StructInfo struct : spec.structs()) {
-                        final ObjectNode jsonSpec = JsonSchemaGenerator.generate(struct);
-
-                        allSchemas.append(jsonSpec.toPrettyString());
-                        allSchemas.append("\n");
-
-                        vfs().put("/schema/" + struct.name() + ".json",
-                                  jsonSpec.toPrettyString().getBytes(StandardCharsets.UTF_8));
-
-                        vfs().put("/schema/all.json", allSchemas.toString().getBytes(StandardCharsets.UTF_8));
-                    }
-                } catch (Exception e) {
-                    // Just in case something goes wrong, fail softly.
-                    logger.error("Failed to generate JSON schemas:", e);
-                }
-
-                vfs().put("/specification.json",
-                          jsonMapper.writerWithDefaultPrettyPrinter().writeValueAsBytes(spec));
-                vfs().put("/versions.json",
-                          jsonMapper.writerWithDefaultPrettyPrinter().writeValueAsBytes(versions));
-=======
+
                 final ExecutorService executorService = Executors.newSingleThreadExecutor(
                         ThreadFactories.newThreadFactory("docservice-loader", true));
                 vfs().specificationLoader.updateServices(services, executorService).handle((res, e) -> {
                     executorService.shutdown();
                     return null;
                 });
->>>>>>> 8ed438da
             }
         });
     }
@@ -278,7 +244,8 @@
 
         private static final String versionsPath = "/versions.json";
         private static final String specificationPath = "/specification.json";
-        private static final Set<String> targetPaths = ImmutableSet.of(versionsPath, specificationPath);
+        private static final String schemaPath = "/schema.json";
+        private static final Set<String> targetPaths = ImmutableSet.of(versionsPath, specificationPath, schemaPath);
         private static final CompletableFuture<AggregatedHttpFile> loadFailedFuture =
                 UnmodifiableFuture.exceptionallyCompletedFuture(
                         new IllegalStateException("File load not triggered"));
@@ -320,6 +287,8 @@
                 return loadVersions(executor);
             } else if (specificationPath.equals(path)) {
                 return loadSpecifications(executor);
+            } else if (schemaPath.equals(path)) {
+
             } else {
                 throw new Error(); // Should never reach here.
             }
@@ -339,13 +308,18 @@
             }, executor));
         }
 
+        private ServiceSpecification generateServiceSpecification() {
+            final DocStringSupport docStringSupport = new DocStringSupport(services);
+            ServiceSpecification spec = generate(services);
+            spec = docStringSupport.addDocStrings(spec);
+            spec = exampleSupport.addExamples(spec);
+            return spec;
+        }
+
         private CompletableFuture<AggregatedHttpFile> loadSpecifications(Executor executor) {
             return files.computeIfAbsent(specificationPath, key -> {
                 return CompletableFuture.supplyAsync(() -> {
-                    final DocStringSupport docStringSupport = new DocStringSupport(services);
-                    ServiceSpecification spec = generate(services);
-                    spec = docStringSupport.addDocStrings(spec);
-                    spec = exampleSupport.addExamples(spec);
+                    final ServiceSpecification spec = generateServiceSpecification();
                     try {
                         final byte[] content = jsonMapper.writerWithDefaultPrettyPrinter()
                                                          .writeValueAsBytes(spec);
@@ -354,6 +328,24 @@
                         throw new RuntimeException(e);
                     }
                 }, executor);
+            });
+        }
+
+        private CompletableFuture<AggregatedHttpFile> loadSchemas(Executor executor) {
+            return files.computeIfAbsent(schemaPath, key -> {
+                return CompletableFuture.supplyAsync(() -> {
+                    final ServiceSpecification spec = generateServiceSpecification();
+                    try {
+                        final ObjectNode jsonSpec = JsonSchemaGenerator.generate(spec);
+
+                        final byte[] content = jsonMapper.writerWithDefaultPrettyPrinter()
+                                                         .writeValueAsBytes(spec);
+                        return toFile(content, MediaType.JSON_UTF_8);
+                    } catch (Exception e) {
+                        logger.error("Failed to generate JSON schemas:", e);
+                        return toFile("{}".getBytes(), MediaType.JSON_UTF_8);
+                    }
+                });
             });
         }
 
