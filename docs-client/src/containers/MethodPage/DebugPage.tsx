/*
 * Copyright 2020 LINE Corporation
 *
 * LINE Corporation licenses this file to you under the Apache License,
 * version 2.0 (the "License"); you may not use this file except in compliance
 * with the License. You may obtain a copy of the License at:
 *
 *   https://www.apache.org/licenses/LICENSE-2.0
 *
 * Unless required by applicable law or agreed to in writing, software
 * distributed under the License is distributed on an "AS IS" BASIS, WITHOUT
 * WARRANTIES OR CONDITIONS OF ANY KIND, either express or implied. See the
 * License for the specific language governing permissions and limitations
 * under the License.
 */

import Grid from '@material-ui/core/Grid';
import IconButton from '@material-ui/core/IconButton';
import Snackbar from '@material-ui/core/Snackbar';
import Tooltip from '@material-ui/core/Tooltip';
import Typography from '@material-ui/core/Typography';
import CloseIcon from '@material-ui/icons/Close';
import DeleteSweepIcon from '@material-ui/icons/DeleteSweep';
import FileCopyIcon from '@material-ui/icons/FileCopy';
import React, {
  ChangeEvent,
  Dispatch,
  useCallback,
  useEffect,
  useMemo,
  useReducer,
  useState,
} from 'react';
import { Light as SyntaxHighlighter } from 'react-syntax-highlighter';
import githubGist from 'react-syntax-highlighter/dist/esm/styles/hljs/github-gist';
import json from 'react-syntax-highlighter/dist/esm/languages/hljs/json';

import jsonMinify from 'jsonminify';
import { RouteComponentProps } from 'react-router';
import {
  Dialog,
  DialogActions,
  DialogContent,
  DialogTitle,
} from '@material-ui/core';
import Button from '@material-ui/core/Button';
import Alert from '@material-ui/lab/Alert';
import { createStyles, makeStyles, Theme } from '@material-ui/core/styles';
import { docServiceDebug } from '../../lib/header-provider';
import jsonPrettify from '../../lib/json-prettify';
import { Method } from '../../lib/specification';
import { TRANSPORTS } from '../../lib/transports';
import { SelectOption } from '../../lib/types';
import EndpointPath from './EndpointPath';
import HttpHeaders from './HttpHeaders';
import HttpQueryString from './HttpQueryString';
import RequestBody from './RequestBody';
import GraphqlRequestBody from './GraphqlRequestBody';

const useStyles = makeStyles((theme: Theme) =>
  createStyles({
    actionDialog: {
      justifyContent: 'space-between',
      margin: theme.spacing(1),
    },
    responseGrid: {
      borderLeft: `2px solid ${theme.palette.divider}`,
    },
  }),
);

SyntaxHighlighter.registerLanguage('json', json);

interface OwnProps {
  method: Method;
  isAnnotatedService: boolean;
  isGraphqlService: boolean;
  exampleHeaders: SelectOption[];
  examplePaths: SelectOption[];
  exampleQueries: SelectOption[];
  exactPathMapping: boolean;
  useRequestBody: boolean;
  debugFormIsOpen: boolean;
  setDebugFormIsOpen: Dispatch<boolean>;
}

type Props = OwnProps & RouteComponentProps;

const validateJsonObject = (jsonObject: string, description: string) => {
  let parsedJson;
  try {
    parsedJson = JSON.parse(jsonObject);
  } catch (e) {
    throw new Error(
      `Failed to parse a JSON object in the ${description}:\n${e}`,
    );
  }
  if (typeof parsedJson !== 'object') {
    throw new Error(
      `The ${description} must be a JSON object.\nYou entered: ${typeof parsedJson}`,
    );
  }
};

const copyTextToClipboard = (text: string) => {
  const textArea = document.createElement('textarea');
  textArea.style.opacity = '0.0';
  textArea.value = text;
  document.body.appendChild(textArea);
  textArea.focus();
  textArea.select();
  document.execCommand('copy');
  document.body.removeChild(textArea);
};

const toggle = (prev: boolean, override: unknown) => {
  if (typeof override === 'boolean') {
    return override;
  }
  return !prev;
};

const escapeSingleQuote = (text: string) => text.replace(/'/g, "'\\''");

const extractUrlPath = (method: Method) => {
  const endpoints = method.endpoints;
  return endpoints[0].pathMapping.substring('exact:'.length);
};

const DebugPage: React.FunctionComponent<Props> = ({
  exactPathMapping,
  exampleHeaders,
  examplePaths,
  exampleQueries,
  isAnnotatedService,
  isGraphqlService,
  history,
  location,
  match,
  method,
  useRequestBody,
  debugFormIsOpen,
  setDebugFormIsOpen,
}) => {
  const [requestBodyOpen, toggleRequestBodyOpen] = useReducer(toggle, true);
  const [requestBody, setRequestBody] = useState('');
  const [debugResponse, setDebugResponse] = useState('');
  const [additionalQueriesOpen, toggleAdditionalQueriesOpen] = useReducer(
    toggle,
    true,
  );
  const [additionalQueries, setAdditionalQueries] = useState('');
  const [endpointPathOpen, toggleEndpointPathOpen] = useReducer(toggle, true);
  const [additionalPath, setAdditionalPath] = useState('');
  const [additionalHeadersOpen, toggleAdditionalHeadersOpen] = useReducer(
    toggle,
    true,
  );
  const [additionalHeaders, setAdditionalHeaders] = useState('');
  const [stickyHeaders, toggleStickyHeaders] = useReducer(toggle, false);
  const [snackbarOpen, setSnackbarOpen] = useState(false);
  const [snackbarMessage, setSnackbarMessage] = useState('');
  const [keepDebugResponse, toggleKeepDebugResponse] = useReducer(
    toggle,
    false,
  );

  const classes = useStyles();

  const transport = TRANSPORTS.getDebugTransport(method);
  if (!transport) {
    throw new Error("This method doesn't have a debug transport.");
  }

  useEffect(() => {
    const urlParams = new URLSearchParams(location.search);

    let urlRequestBody;
    if (useRequestBody) {
      if (urlParams.has('request_body')) {
        urlRequestBody = jsonPrettify(urlParams.get('request_body')!);
      }
    }

    let urlPath;
    if (isAnnotatedService || isGraphqlService) {
      if (exactPathMapping) {
        urlPath = extractUrlPath(method);
      } else {
        urlPath = urlParams.get('endpoint_path') || '';
      }
    } else {
      urlPath =
        transport.findDebugMimeTypeEndpoint(
          method,
          urlParams.get('endpoint_path') || undefined,
        )?.pathMapping || '';
    }

    const urlQueries = isAnnotatedService ? urlParams.get('queries') : '';

    if (!keepDebugResponse) {
      setDebugResponse('');
      toggleKeepDebugResponse(false);
    }
    setSnackbarOpen(false);
    setRequestBody(urlRequestBody || method.exampleRequests[0] || '');
    setAdditionalPath(urlPath || '');
    setAdditionalQueries(urlQueries || '');
    setDebugFormIsOpen(
      urlRequestBody !== undefined || urlPath !== '' || urlQueries !== null,
    );
  }, [
    exactPathMapping,
    exampleQueries.length,
    isAnnotatedService,
    isGraphqlService,
    location.search,
    match.params,
    method,
    transport,
    useRequestBody,
    keepDebugResponse,
    setDebugFormIsOpen,
  ]);

  /* eslint-disable react-hooks/exhaustive-deps */
  useEffect(() => {
    const urlParams = new URLSearchParams(location.search);

    if (urlParams.has('sticky_headers')) {
      toggleStickyHeaders(true);
    }

    let headers = urlParams.has('headers')
      ? jsonPrettify(urlParams.get('headers')!)
      : undefined;

    if (!headers) {
      headers = stickyHeaders ? additionalHeaders : '';
    }
    setAdditionalHeaders(headers);
  }, [match.params]);
  /* eslint-enable react-hooks/exhaustive-deps */

  const showSnackbar = useCallback((text: string) => {
    setSnackbarOpen(true);
    setSnackbarMessage(text);
  }, []);

  const dismissSnackbar = useCallback(() => {
    setSnackbarOpen(false);
  }, []);

  const onSelectedQueriesChange = useCallback(
    (e: ChangeEvent<{ value: unknown }>) => {
      setAdditionalQueries(e.target.value as string);
    },
    [],
  );

  const onQueriesFormChange = useCallback(
    (e: ChangeEvent<HTMLInputElement>) => {
      setAdditionalQueries(e.target.value);
    },
    [],
  );

  const onSelectedPathChange = useCallback(
    (e: ChangeEvent<{ value: unknown }>) => {
      setAdditionalPath(e.target.value as string);
    },
    [],
  );

  const onPathFormChange = useCallback((e: ChangeEvent<HTMLInputElement>) => {
    setAdditionalPath(e.target.value);
  }, []);

  const onSelectedHeadersChange = useCallback(
    (e: ChangeEvent<{ value: unknown }>) => {
      setAdditionalHeaders(e.target.value as string);
    },
    [],
  );

  const onSelectedRequestBodyChange = useCallback(
    (e: ChangeEvent<{ value: unknown }>) => {
      setRequestBody(e.target.value as string);
    },
    [],
  );

  const onHeadersFormChange = useCallback(
    (e: ChangeEvent<HTMLInputElement>) => {
      setAdditionalHeaders(e.target.value);
    },
    [],
  );

  const onDebugFormChange = useCallback((value: string) => {
    setRequestBody(value);
  }, []);

  const onExport = useCallback(() => {
    try {
      if (useRequestBody) {
        validateJsonObject(requestBody, 'request body');
      }

      if (additionalHeaders) {
        validateJsonObject(additionalHeaders, 'headers');
      }

      const headers =
        (additionalHeaders && JSON.parse(additionalHeaders)) || {};

      // window.location.origin may have compatibility issue
      // https://developer.mozilla.org/en-US/docs/Web/API/Window/location#Browser_compatibility
      const host =
        `${window.location.protocol}//${window.location.hostname}` +
        `${window.location.port ? `:${window.location.port}` : ''}`;

      const httpMethod = method.httpMethod;
      let uri;
      let endpoint;

      if (isAnnotatedService || isGraphqlService) {
        const queries = additionalQueries;
        if (exactPathMapping) {
          endpoint = transport.getDebugMimeTypeEndpoint(method);
          uri =
            `'${host}${escapeSingleQuote(
              endpoint.pathMapping.substring('exact:'.length),
            )}` +
            `${queries.length > 0 ? `?${escapeSingleQuote(queries)}` : ''}'`;
        } else {
          endpoint = transport.getDebugMimeTypeEndpoint(method, additionalPath);
          uri =
            `'${host}${escapeSingleQuote(additionalPath)}'` +
            `${queries.length > 0 ? `?${escapeSingleQuote(queries)}` : ''}'`;
        }
      } else if (additionalPath.length > 0) {
        endpoint = transport.getDebugMimeTypeEndpoint(method, additionalPath);
        uri = `'${host}${escapeSingleQuote(additionalPath)}'`;
      } else {
        endpoint = transport.getDebugMimeTypeEndpoint(method);
        uri = `'${host}${escapeSingleQuote(endpoint.pathMapping)}'`;
      }

      const body = transport.getCurlBody(
        endpoint,
        method,
        escapeSingleQuote(requestBody),
      );

      headers['content-type'] = transport.getDebugMimeType();
      if (process.env.WEBPACK_DEV === 'true') {
        headers[docServiceDebug] = 'true';
      }
      if (isGraphqlService) {
        headers.Accept = 'application/json';
      }

      const headerOptions = Object.keys(headers)
        .map((name) => {
          return `-H '${name}: ${headers[name]}'`;
        })
        .join(' ');

      const curlCommand =
        `curl -X${httpMethod} ${headerOptions} ${uri}` +
        `${useRequestBody ? ` -d '${body}'` : ''}`;

      copyTextToClipboard(curlCommand);
      showSnackbar('The curl command has been copied to the clipboard.');
    } catch (e) {
      if (e instanceof Object) {
        setDebugResponse(e.toString());
      } else {
        setDebugResponse('<unknown>');
      }
    }
  }, [
    useRequestBody,
    additionalHeaders,
    method,
    transport,
    requestBody,
    isAnnotatedService,
    isGraphqlService,
    showSnackbar,
    additionalQueries,
    exactPathMapping,
    additionalPath,
  ]);

  const onCopy = useCallback(() => {
    const response = debugResponse;
    if (response.length > 0) {
      copyTextToClipboard(response);
      showSnackbar('The response has been copied to the clipboard.');
    }
  }, [debugResponse, showSnackbar]);

  const onClear = useCallback(() => {
    setDebugResponse('');
  }, []);

  const executeRequest = useCallback(
    async (params: URLSearchParams) => {
      let executedRequestBody;
      if (useRequestBody) {
        executedRequestBody = params.get('request_body');
        if (!executedRequestBody) {
          return;
        }
      }

      let queries;
      let executedEndpointPath;
      if (isAnnotatedService) {
        queries = params.get('queries') || '';
        if (!exactPathMapping) {
          executedEndpointPath = params.get('endpoint_path') || undefined;
        }
      } else {
        executedEndpointPath = params.get('endpoint_path') || undefined;
      }

      const headersText = params.get('headers');
      const headers = headersText ? JSON.parse(headersText) : {};

      let executedDebugResponse;
      try {
        executedDebugResponse = await transport.send(
          method,
          headers,
          executedRequestBody,
          executedEndpointPath,
          queries,
        );
      } catch (e) {
        if (e instanceof Object) {
          executedDebugResponse = e.toString();
        } else {
          executedDebugResponse = '<unknown>';
        }
      }
      setDebugResponse(executedDebugResponse);
    },
    [useRequestBody, isAnnotatedService, exactPathMapping, method, transport],
  );

  const onSubmit = useCallback(async () => {
    setDebugResponse('');

    const queries = additionalQueries;
    const headers = additionalHeaders;
    const params = new URLSearchParams(location.search);

    try {
      if (useRequestBody) {
        // Validate requestBody only if it's not empty string.
        if (requestBody.trim()) {
          validateJsonObject(requestBody, 'request body');
        }

        // Do not round-trip through JSON.parse to minify the text so as to not lose numeric precision.
        // See: https://github.com/line/armeria/issues/273

        // For some reason jsonMinify minifies {} as empty string, so work around it.
        params.set('request_body', jsonMinify(requestBody) || '{}');
      }

      if (isAnnotatedService) {
        if (queries) {
          params.set('queries', queries);
        } else {
          params.delete('queries');
        }
        if (!exactPathMapping) {
          transport.getDebugMimeTypeEndpoint(method, additionalPath);
          params.set('endpoint_path', additionalPath);
        }
      } else if (additionalPath.length > 0) {
        params.set('endpoint_path', additionalPath);
      } else {
        // Fall back to default endpoint.
        params.delete('endpoint_path');
      }

      if (headers) {
        validateJsonObject(headers, 'HTTP headers');
        let minifiedHeaders = jsonMinify(headers);
        if (minifiedHeaders === '{}') {
          minifiedHeaders = '';
        }
        if (minifiedHeaders.length > 0) {
          params.set('headers', minifiedHeaders);
        } else {
          params.delete('headers');
        }
      } else {
        params.delete('headers');
      }
    } catch (e) {
      if (e instanceof Object) {
        setDebugResponse(e.toString());
      } else {
        setDebugResponse('<unknown>');
      }
      return;
    }

    if (stickyHeaders) {
      params.set('sticky_headers', 'true');
    } else {
      params.delete('sticky_headers');
    }

    const serializedParams = `?${params.toString()}`;
    if (serializedParams !== location.search) {
      // executeRequest may throw error before useEffect, we need to avoid useEffect cleanup the debug response.
      toggleKeepDebugResponse(true);
      history.push(`${location.pathname}${serializedParams}`);
    }
    await executeRequest(params);
  }, [
    additionalQueries,
    additionalHeaders,
    location.search,
    location.pathname,
    stickyHeaders,
    executeRequest,
    useRequestBody,
    isAnnotatedService,
    requestBody,
    exactPathMapping,
    additionalPath,
    history,
    method,
    transport,
  ]);

  const supportedExamplePaths = useMemo(() => {
    if (isAnnotatedService || isGraphqlService) {
      return examplePaths;
    }
    return transport.listDebugMimeTypeEndpoint(method).map((endpoint) => {
      return {
        label: endpoint.pathMapping,
        value: endpoint.pathMapping,
      };
    });
  }, [isAnnotatedService, isGraphqlService, transport, method, examplePaths]);

  const [debugAlertIsOpen, setDebugAlertIsOpen] = React.useState(true);

  return (
    <div>
      <Dialog
        onClose={() => setDebugFormIsOpen(false)}
        open={debugFormIsOpen}
        fullWidth
        maxWidth="lg"
      >
        <DialogTitle id="customized-dialog-title">
          <Typography variant="h6" paragraph>
            Debug
          </Typography>
          {debugAlertIsOpen && (
            <Alert severity="info" onClose={() => setDebugAlertIsOpen(false)}>
              You can set the default values by{' '}
              <a
                href="https://armeria.dev/docs/server-docservice/#example-requests-and-headers"
                rel="noreferrer"
                target="_blank"
              >
                specifying example requests and headers
              </a>
              .
            </Alert>
<<<<<<< HEAD
          )}
        </DialogTitle>
        <DialogContent dividers>
          <div id="debug-form">
=======
            <EndpointPath
              examplePaths={supportedExamplePaths}
              editable={!exactPathMapping}
              isAnnotatedService={isAnnotatedService}
              isGraphqlService={isGraphqlService}
              endpointPathOpen={endpointPathOpen}
              additionalPath={additionalPath}
              onEditEndpointPathClick={toggleEndpointPathOpen}
              onPathFormChange={onPathFormChange}
              onSelectedPathChange={onSelectedPathChange}
            />
            {isAnnotatedService && (
              <HttpQueryString
                exampleQueries={exampleQueries}
                additionalQueriesOpen={additionalQueriesOpen}
                additionalQueries={additionalQueries}
                onEditHttpQueriesClick={toggleAdditionalQueriesOpen}
                onQueriesFormChange={onQueriesFormChange}
                onSelectedQueriesChange={onSelectedQueriesChange}
              />
            )}
            <HttpHeaders
              exampleHeaders={exampleHeaders}
              additionalHeadersOpen={additionalHeadersOpen}
              additionalHeaders={additionalHeaders}
              stickyHeaders={stickyHeaders}
              onEditHttpHeadersClick={toggleAdditionalHeadersOpen}
              onSelectedHeadersChange={onSelectedHeadersChange}
              onHeadersFormChange={onHeadersFormChange}
              onStickyHeadersChange={toggleStickyHeaders}
            />
            {useRequestBody && isGraphqlService ? (
              <GraphqlRequestBody
                requestBodyOpen={requestBodyOpen}
                requestBody={requestBody}
                onEditRequestBodyClick={toggleRequestBodyOpen}
                onDebugFormChange={onDebugFormChange}
                schemaUrlPath={extractUrlPath(method)}
              />
            ) : (
              <RequestBody
                exampleRequests={method.exampleRequests}
                onSelectedRequestBodyChange={onSelectedRequestBodyChange}
                requestBodyOpen={requestBodyOpen}
                requestBody={requestBody}
                onEditRequestBodyClick={toggleRequestBodyOpen}
                onDebugFormChange={onDebugFormChange}
              />
            )}
>>>>>>> bce87522
            <Typography variant="body2" paragraph />
            <Grid container spacing={2}>
              <Grid item xs={12} sm={6}>
                <EndpointPath
                  examplePaths={supportedExamplePaths}
                  editable={!exactPathMapping}
                  isAnnotatedService={isAnnotatedService}
                  isGraphqlService={isGraphqlService}
                  endpointPathOpen={endpointPathOpen}
                  additionalPath={additionalPath}
                  onEditEndpointPathClick={toggleEndpointPathOpen}
                  onPathFormChange={onPathFormChange}
                  onSelectedPathChange={onSelectedPathChange}
                />
                {isAnnotatedService && (
                  <HttpQueryString
                    exampleQueries={exampleQueries}
                    additionalQueriesOpen={additionalQueriesOpen}
                    additionalQueries={additionalQueries}
                    onEditHttpQueriesClick={toggleAdditionalQueriesOpen}
                    onQueriesFormChange={onQueriesFormChange}
                    onSelectedQueriesChange={onSelectedQueriesChange}
                  />
                )}
                <HttpHeaders
                  exampleHeaders={exampleHeaders}
                  additionalHeadersOpen={additionalHeadersOpen}
                  additionalHeaders={additionalHeaders}
                  stickyHeaders={stickyHeaders}
                  onEditHttpHeadersClick={toggleAdditionalHeadersOpen}
                  onSelectedHeadersChange={onSelectedHeadersChange}
                  onHeadersFormChange={onHeadersFormChange}
                  onStickyHeadersChange={toggleStickyHeaders}
                />
                {useRequestBody && isGraphqlService ? (
                  <GraphqlRequestBody
                    requestBodyOpen={requestBodyOpen}
                    requestBody={requestBody}
                    onEditRequestBodyClick={toggleRequestBodyOpen}
                    onDebugFormChange={onDebugFormChange}
                    schemaUrlPath={extractUrlPath(method)}
                  />
                ) : (
                  <RequestBody
                    requestBodyOpen={requestBodyOpen}
                    requestBody={requestBody}
                    onEditRequestBodyClick={toggleRequestBodyOpen}
                    onDebugFormChange={onDebugFormChange}
                  />
                )}
                <Typography variant="body2" paragraph />
              </Grid>
              <Grid item xs={12} sm={6} className={classes.responseGrid}>
                <Grid container spacing={1}>
                  <Grid item xs="auto">
                    <Tooltip title="Copy response">
                      <div>
                        <IconButton
                          onClick={onCopy}
                          disabled={debugResponse.length === 0}
                        >
                          <FileCopyIcon />
                        </IconButton>
                      </div>
                    </Tooltip>
                  </Grid>
                  <Grid item xs="auto">
                    <Tooltip title="Clear response">
                      <div>
                        <IconButton
                          onClick={onClear}
                          disabled={debugResponse.length === 0}
                        >
                          <DeleteSweepIcon />
                        </IconButton>
                      </div>
                    </Tooltip>
                  </Grid>
                </Grid>
                <SyntaxHighlighter
                  language="json"
                  style={githubGist}
                  wrapLines={false}
                >
                  {debugResponse}
                </SyntaxHighlighter>
              </Grid>
            </Grid>
            <Snackbar
              open={snackbarOpen}
              message={snackbarMessage}
              autoHideDuration={3000}
              onClose={dismissSnackbar}
              action={
                <IconButton color="inherit" onClick={dismissSnackbar}>
                  <CloseIcon />
                </IconButton>
              }
            />
          </div>
        </DialogContent>
        <DialogActions className={classes.actionDialog}>
          <div>
            <Button variant="contained" color="primary" onClick={onSubmit}>
              Submit
            </Button>
            <Button variant="text" color="secondary" onClick={onExport}>
              Copy as a curl command
            </Button>
          </div>
          <Button
            autoFocus
            onClick={() => setDebugFormIsOpen(false)}
            variant="contained"
            color="primary"
          >
            Close
          </Button>
        </DialogActions>
      </Dialog>
    </div>
  );
};

export default DebugPage;<|MERGE_RESOLUTION|>--- conflicted
+++ resolved
@@ -581,62 +581,10 @@
               </a>
               .
             </Alert>
-<<<<<<< HEAD
           )}
         </DialogTitle>
         <DialogContent dividers>
           <div id="debug-form">
-=======
-            <EndpointPath
-              examplePaths={supportedExamplePaths}
-              editable={!exactPathMapping}
-              isAnnotatedService={isAnnotatedService}
-              isGraphqlService={isGraphqlService}
-              endpointPathOpen={endpointPathOpen}
-              additionalPath={additionalPath}
-              onEditEndpointPathClick={toggleEndpointPathOpen}
-              onPathFormChange={onPathFormChange}
-              onSelectedPathChange={onSelectedPathChange}
-            />
-            {isAnnotatedService && (
-              <HttpQueryString
-                exampleQueries={exampleQueries}
-                additionalQueriesOpen={additionalQueriesOpen}
-                additionalQueries={additionalQueries}
-                onEditHttpQueriesClick={toggleAdditionalQueriesOpen}
-                onQueriesFormChange={onQueriesFormChange}
-                onSelectedQueriesChange={onSelectedQueriesChange}
-              />
-            )}
-            <HttpHeaders
-              exampleHeaders={exampleHeaders}
-              additionalHeadersOpen={additionalHeadersOpen}
-              additionalHeaders={additionalHeaders}
-              stickyHeaders={stickyHeaders}
-              onEditHttpHeadersClick={toggleAdditionalHeadersOpen}
-              onSelectedHeadersChange={onSelectedHeadersChange}
-              onHeadersFormChange={onHeadersFormChange}
-              onStickyHeadersChange={toggleStickyHeaders}
-            />
-            {useRequestBody && isGraphqlService ? (
-              <GraphqlRequestBody
-                requestBodyOpen={requestBodyOpen}
-                requestBody={requestBody}
-                onEditRequestBodyClick={toggleRequestBodyOpen}
-                onDebugFormChange={onDebugFormChange}
-                schemaUrlPath={extractUrlPath(method)}
-              />
-            ) : (
-              <RequestBody
-                exampleRequests={method.exampleRequests}
-                onSelectedRequestBodyChange={onSelectedRequestBodyChange}
-                requestBodyOpen={requestBodyOpen}
-                requestBody={requestBody}
-                onEditRequestBodyClick={toggleRequestBodyOpen}
-                onDebugFormChange={onDebugFormChange}
-              />
-            )}
->>>>>>> bce87522
             <Typography variant="body2" paragraph />
             <Grid container spacing={2}>
               <Grid item xs={12} sm={6}>
@@ -681,6 +629,8 @@
                   />
                 ) : (
                   <RequestBody
+                    exampleRequests={method.exampleRequests}
+                    onSelectedRequestBodyChange={onSelectedRequestBodyChange}
                     requestBodyOpen={requestBodyOpen}
                     requestBody={requestBody}
                     onEditRequestBodyClick={toggleRequestBodyOpen}
