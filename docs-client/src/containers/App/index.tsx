--- conflicted
+++ resolved
@@ -410,6 +410,10 @@
         render={(p) => <HomePage {...p} versions={versions} />}
       />
       <Route
+        path="/overview"
+        render={(p) => <OverviewPage {...p} specification={specification} />}
+      />
+      <Route
         path="/enums/:name"
         render={(p) => <EnumPage {...p} specification={specification} />}
       />
@@ -634,36 +638,12 @@
       </Hidden>
       <main className={classes.content}>
         <div className={classes.toolbar} />
-<<<<<<< HEAD
-        <Route
-          exact
-          path="/"
-          render={(p) => <HomePage {...p} versions={versions} />}
-        />
-        <Route
-          path="/overview"
-          render={(p) => <OverviewPage {...p} specification={specification} />}
-        />
-        <Route
-          path="/enums/:name"
-          render={(p) => <EnumPage {...p} specification={specification} />}
-        />
-        <Route
-          path="/methods/:serviceName/:methodName/:httpMethod"
-          render={(p) => <MethodPage {...p} specification={specification} />}
-        />
-        <Route
-          path="/structs/:name"
-          render={(p) => <StructPage {...p} specification={specification} />}
-        />
-=======
         <LoadingContainer
           status={specLoadingStatus}
           failureMessage="Failed to load specifications. Try refreshing!"
         >
           <RouterServices versions={versions} specification={specification} />
         </LoadingContainer>
->>>>>>> 8ed438da
       </main>
     </div>
   );
